--- conflicted
+++ resolved
@@ -38,11 +38,7 @@
 
 Just couldn't find any better name for that :] PRs much welcomed if you have another suggestion, though.
 
-<<<<<<< HEAD
-Basically what it means is that **first layer** properties are **easy** to retrieve, because there is a clear API for that. Here is the list of these properties:
-=======
 Basically what it means is that **first layer** properties are **easy** to retrieve, because there is a clear API for that. Here is the list of these properties: 
->>>>>>> 75aa03ae
 
 ``MolecularFormula, MolecularWeight, CanonicalSMILES, IsomericSMILES, InChI, InChIKey, IUPACName, XLogP, ExactMass, MonoisotopicMass, TPSA, Complexity, Charge, HBondDonorCount, HBondAcceptorCount, RotatableBondCount, HeavyAtomCount, IsotopeAtomCount, AtomStereoCount, DefinedAtomStereoCount, UndefinedAtomStereoCount, BondStereoCount, DefinedBondStereoCount, UndefinedBondStereoCount, CovalentUnitCount, Volume3D, XStericQuadrupole3D, YStericQuadrupole3D, ZStericQuadrupole3D, FeatureCount3D, FeatureAcceptorCount3D, FeatureDonorCount3D, FeatureAnionCount3D, FeatureCationCount3D, FeatureRingCount3D, FeatureHydrophobeCount3D, ConformerModelRMSD3D, EffectiveRotorCount3D, ConformerCount3D, Fingerprint2D``
 
@@ -76,20 +72,12 @@
 There is still a lot of work to be done:
 
 1. Add error handlers – oftentimes users will not provide a correct compound name due to typos or whatever, so we'd need to add some handlers for that. Ain't got none at the moment.
-<<<<<<< HEAD
-2. Add more functionality – there are still lots of things one can retrieve from PubChem: images, spectra, bioinformation...
-=======
 2. Add more functionality – there are still lots of things one can retrieve from PubChem: images, spectra, bioinformation... 
->>>>>>> 75aa03ae
 3. Write better docs maybe
 4. Make the data returned look better and easier to read
 5. ???
 6. PROFIT!
 
-<<<<<<< HEAD
-PRs are very much welcomed, also feel free to open any issues or start discussions.
-=======
 PRs are very much welcomed, also feel free to open any issues or start discussions. 
->>>>>>> 75aa03ae
 
 Hope you like the package!